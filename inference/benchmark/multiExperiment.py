--- conflicted
+++ resolved
@@ -12,14 +12,10 @@
 
 resultsDir = pathlib.Path("./results")
 
-<<<<<<< HEAD
-nReplicas = [8]
-=======
 nReplicas = [1, 4, 8, 12, 16]
 # models = ['cGEMM', 'jacobi', 'resnet50', 'bert']
 # expKeys = ['kaas']
 # nReplicas = [4]
->>>>>>> 8e83a0f4
 models = ['cGEMM']
 # models = ['cGEMM', 'jacobi', 'resnet50', 'bert']
 expKeys = ['kaas']
@@ -137,12 +133,8 @@
     print("Final Results in: ", suiteOutDir)
 
 
-<<<<<<< HEAD
-def getScales(props, model, expKey, nReplica, fast):
-=======
 def getScales(props, model, expKey, nReplica, fast, hetero=False):
     # How many qps the system can sustain with nReplica
->>>>>>> 8e83a0f4
     peakThr = props.throughputFull(model, nReplica, expKey, independent=False)
 
     # How many qps a single node can push to a single GPU (clients use this as
@@ -177,11 +169,7 @@
 def latDistribution(configs, suiteOutDir, fast=False, hetero=False):
     props = properties.getProperties()
     for model, expKey, nReplica in configs:
-<<<<<<< HEAD
-        scale = getScales(props, model, expKey, nReplica, fast)
-=======
         scales = getScales(props, model, expKey, nReplica, fast, hetero)
->>>>>>> 8e83a0f4
         runTime = getTargetRuntime(nReplica, model, expKey, fast=fast)
 
         name = f"{model}_{expKey}_{nReplica}"
