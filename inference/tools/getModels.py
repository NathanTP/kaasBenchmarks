import pathlib
import wget
import json
import onnx
import tvm
import tvm.relay as relay
import pickle
# Gluoncv throws out some stupid warning about having both mxnet and torch,
# have to go through this nonsense to suppress it.
import warnings
with warnings.catch_warnings():
    warnings.simplefilter("ignore")
    import gluoncv.model_zoo

import infbench

modelDir = pathlib.Path(__file__).parent.resolve().parent / "models"


def fixOnnxDim(model, inputMap):
    """Some onnx models have dynamic input shapes (usually for the batch size).
    This function sets the input shape to 'inputMap' and returns a static
    onnx model.
    inputMap format: { inputName : shape }"""
    for node in model.graph.input:
        name = node.name
        if name in inputMap:
            print('Changing input "{}" dimension to: {}'.format(name, inputMap[name]))
            for dim, new in zip(node.type.tensor_type.shape.dim, inputMap[name]):
                dim.dim_value = new
        else:
            for dim in node.type.tensor_type.shape.dim:
                if dim.dim_param != "":
                    print("WARNING: input {} has dynamic dimension but was not replaced".format(name))

    return model


# These map data_type and elem_type fields from the onnx protobuf structure to numpy types.
# I don't know of a nice way to get this, I manually extracted this from the onnx protobuf definition:
# https://github.com/onnx/onnx/blob/master/onnx/onnx.in.proto#L483-L485
onnxTypes = {
        1: "float32",
        2: "uint8",
        3: "int8",
        4: "uint16",
        5: "int16",
        6: "int32",
        7: "int64",
        8: "string",
        9: "bool",
        10: "float16",
        11: "float64",
        12: "uint32",
        13: "uint64",
        # 14 and 15 are complex numbers, hopefully we don't need those
}


# This function was written with a bit of trial and error. the onnxModel
# returned by onnx.load is a protobuf structure, you can print it and inspect
# different parts of it.
def getOnnxInfo(onnxModel):
    """Get metadata from an onnx object. Metadata returned includes at least:
        - inName/outName   : Name of the input/output node
        - inType/outType   : numpy type of the input/output
        - inShape/outShape : numpy compatible shape tuple for input/output
    """

    info = {}

    # I assume the model has only one input from the host (the first one). I
    # suppose we could validate this somehow by parsing the graph but we're
    # just gonna assume for now.
    inNode = onnxModel.graph.input[0]
    info['inName'] = inNode.name
    info['inType'] = onnxTypes[inNode.type.tensor_type.elem_type]

    info['inShape'] = []
    for dim in inNode.type.tensor_type.shape.dim:
        info['inShape'].append(dim.dim_value)

    outs = []
    for outNode in onnxModel.graph.output:
        outInfo = {
            'outName': outNode.name,
            'outType': onnxTypes[outNode.type.tensor_type.elem_type]}

        outInfo['outShape'] = []
        for dim in outNode.type.tensor_type.shape.dim:
            outInfo['outShape'].append(dim.dim_value)
        outs.append(outInfo)

    info['outputs'] = outs

    return info


def getOnnx(inputPath, outputDir, modelName, inputShapeMap=None):
    model = onnx.load(inputPath)
    if inputShapeMap is not None:
        model = fixOnnxDim(model, inputShapeMap)

    mod, params = relay.frontend.from_onnx(model)
    with tvm.transform.PassContext(opt_level=3):
        module = relay.build(mod, tvm.target.cuda(), params=params)
    module.export_library((outputDir / inputPath.name).with_suffix(".so"))

    meta = infbench.model.getOnnxInfo(model)
    with open((outputDir / inputPath.name).with_suffix(".json"), 'w') as f:
        json.dump(meta, f, indent=True)

    graphPath = outputDir / (modelName + "_graph.json")
    with open(graphPath, 'w') as f:
        f.write(module.get_graph_json())
    paramPath = outputDir / (modelName + "_params.pkl")
    with open(paramPath, 'wb') as f:
        pickle.dump([module.params['p' + str(i)].asnumpy() for i in range(len(module.params))], f)


def getResnet50():
    resnetDir = modelDir / 'resnet50'
    if not resnetDir.exists():
        resnetDir.mkdir()
    modelPath = resnetDir / 'resnet50.onnx'
    if not modelPath.exists():
        wget.download("https://zenodo.org/record/4735647/files/resnet50_v1.onnx", str(modelPath))
    getOnnx(modelPath, resnetDir, "resnet50", inputShapeMap={"input_tensor:0": (1, 3, 224, 224)})


def getSuperRes():
    superResDir = modelDir / 'superRes'
    if not superResDir.exists():
        superResDir.mkdir()
    modelPath = superResDir / 'superres.onnx'
    if not modelPath.exists():
        wget.download("https://gist.github.com/zhreshold/bcda4716699ac97ea44f791c24310193/raw/93672b029103648953c4e5ad3ac3aadf346a4cdc/super_resolution_0.2.onnx", str(modelPath))
    getOnnx(modelPath, superResDir, "superRes")


def getBert():
    bertDir = modelDir / 'bert'
    modelPath = bertDir / 'bert.onnx'
    vocabPath = bertDir / 'vocab.txt'

    if not bertDir.exists():
        bertDir.mkdir()

    if not modelPath.exists():
        print("Downloading BERT model")
        wget.download("https://zenodo.org/record/3733910/files/model.onnx", str(modelPath))
    if not vocabPath.exists():
        print("Downloading BERT vocab")
        wget.download("https://zenodo.org/record/3733910/files/vocab.txt", str(vocabPath))

    print("Converting BERT to .so")
    getOnnx(modelPath, bertDir, "bert",
            inputShapeMap={
                'input_ids': (1, 384),
                'input_mask': (1, 384),
                'segment_ids': (1, 384)})


def getSsdMobilenet():
    block = gluoncv.model_zoo.get_model("ssd_512_mobilenet1.0_coco", pretrained=True)
    mod, params = relay.frontend.from_mxnet(block, {"data": (1, 3, 512, 512)})
    with tvm.transform.PassContext(opt_level=3):
        module = relay.build(mod, tvm.target.cuda(), params=params)
    module.export_library(modelDir / 'ssdMobilenet.so')

    # I'm sure there's a principled way to do this from mxnet models, but whatever
    meta = {
        "inputs": [
            {
                "name": "data",
                "type": 'float32',
                "shape": (1, 3, 512, 512)
            }
        ],
        "outputs": [
            {
                "outName": "classIDs",
                "outType": "float32",
                "outShape": (1, 100, 1),
            },
            {
                "outname": "scores",
                "outtype": "float32",
                "outshape": (1, 100, 1),
            },
            {
                "outname": "bboxes",
                "outtype": "float32",
                "outshape": (1, 100, 4),
            }
        ]
    }
    with open(modelDir / 'ssdMobilenet.json', 'w') as f:
        json.dump(meta, f)


def main():
    if not modelDir.exists():
        modelDir.mkdir(mode=0o700)

    print("Getting BERT")
    getBert()
<<<<<<< HEAD

    print("\nGetting Resnet")
    getResnet50()

    print("\nGetting SuperRes")
    getSuperRes()

    print("\nGetting SSD-Mobilenet")
    getSsdMobilenet()
=======
    #
    print("\nGetting Resnet")
    getResnet50()
    #
    print("\nGetting SuperRes")
    getSuperRes()
    #
    # print("\nGetting SSD-Mobilenet")
    # getSsdMobilenet()
>>>>>>> ba85392d


main()<|MERGE_RESOLUTION|>--- conflicted
+++ resolved
@@ -205,7 +205,6 @@
 
     print("Getting BERT")
     getBert()
-<<<<<<< HEAD
 
     print("\nGetting Resnet")
     getResnet50()
@@ -215,17 +214,6 @@
 
     print("\nGetting SSD-Mobilenet")
     getSsdMobilenet()
-=======
-    #
-    print("\nGetting Resnet")
-    getResnet50()
-    #
-    print("\nGetting SuperRes")
-    getSuperRes()
-    #
-    # print("\nGetting SSD-Mobilenet")
-    # getSsdMobilenet()
->>>>>>> ba85392d
 
 
 main()