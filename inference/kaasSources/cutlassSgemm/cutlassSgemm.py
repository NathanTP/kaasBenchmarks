--- conflicted
+++ resolved
@@ -5,6 +5,8 @@
 import libff.invoke
 import numpy as np
 import ctypes as ct
+
+redDim = 2
 
 
 class kernelConfig(ct.Structure):
@@ -29,13 +31,8 @@
 
     return getDims
 
-<<<<<<< HEAD
-def createReq(M, N, K, alpha, beta, a, b, c, d, e):
-=======
-redDim = 2
 
 def createReq(M, N, K, alpha, beta):
->>>>>>> e8067c5a
     lda = M
     ldb = K
     ldc = M
@@ -63,39 +60,11 @@
                                 arguments=[(aBuf, 'i'), (bBuf, 'i'), (cBuf, 'o')],
                                 literals=literals)
 
-
-<<<<<<< HEAD
-    #libffCtx.kv.put('c', c, const=False, ephemeral=False)
-    cBuf = kaas.bufferSpec('c', c.nbytes, ephemeral=True)
-=======
->>>>>>> e8067c5a
     literals = [kaas.literalSpec('f', alpha), kaas.literalSpec('f', beta),
                 kaas.literalSpec('i', M), kaas.literalSpec('i', redDim),
                 kaas.literalSpec('i', N), kaas.literalSpec('i', M),
                 kaas.literalSpec('i', N), kaas.literalSpec('i', M)]
 
-<<<<<<< HEAD
-    #dBuf = kaas.bufferSpec('d', d.nbytes)
-
-    dBuf = kaas.bufferSpec('d', d.nbytes, const=True, ephemeral=False)
-    #kv.put('d', d)
-    #kv.put('e', e)
-    eBuf = kaas.bufferSpec('e', e.nbytes, const=False, ephemeral=False)
-
-    cfg = getDims(M, 1, N).contents
-    grid = (cfg.gridX, cfg.gridY, cfg.gridZ)
-    block = (cfg.blockX, cfg.blockY, cfg.blockZ)
-
-    smem = cfg.smem_size
-
-    literals = [kaas.literalSpec('f', alpha), kaas.literalSpec('f', beta), kaas.literalSpec('f', M), kaas.literalSpec('f', 1), kaas.literalSpec('f', N), kaas.literalSpec('f', M), kaas.literalSpec('f', N), kaas.literalSpec('f', M)]
-    secondKern = kaas.kernelSpec(kaas.builtins["cutlass"], "sgemm0", grid, block, sharedSize=smem, arguments=[(cBuf, 'i'), (dBuf, 'i'), (eBuf, 'o')], literals=literals)
-
-
-    req = kaas.kaasReq([firstKern, secondKern])
-    #kaasHandle = kaas.kaasFF.getHandle("direct", libffCtx)
-    #kaasHandle.Invoke(req.toDict())
-=======
     cfg = getDims(M, redDim, N).contents
     grid = (cfg.gridX, cfg.gridY, cfg.gridZ)
     block = (cfg.blockX, cfg.blockY, cfg.blockZ)
@@ -106,7 +75,6 @@
                               literals=literals)
 
     req = kaas.kaasReq([firstKern, redKern])
->>>>>>> e8067c5a
     return req
 
 
