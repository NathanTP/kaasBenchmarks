import io
import json
import pathlib
import itertools
import copy
import sys
import pandas as pd
import numpy as np
import collections
import shutil
from pprint import pprint


modelRenames = {"complexCutlassGemm": "cGEMM"}

baselineName = "eTask"
kaasName = "kTask"


def updateThroughputRes(resDict):
    newDict = resDict[0]

    newDict['metrics_warm'] = newDict['metrics']
    del newDict['metrics']

    for metric in list(newDict['metrics_warm'].keys()):
        origValue = newDict['metrics_warm'][metric]
        newDict['metrics_warm'][metric] = {'mean': origValue}

    return newDict


def updateMlPerfRes(resDict):
    resDict = resDict[0]
    newDict = {}

    newDict['config'] = copy.deepcopy(resDict['config'])
    newDict['metrics_warm'] = copy.deepcopy(resDict['metrics'])

    for mName, mVal in resDict['metrics'].items():
        newDict['metrics_warm'][mName] = {"mean": mVal}

    newDict['metrics_warm']['t_response'] = {}
    newDict['metrics_warm']['t_response']['events'] = resDict['metrics']['latencies']
    return newDict


def updateFormat(suitePath, outPath, suiteType):
    if not outPath.exists():
        outPath.mkdir(0o700, parents=True)

    for expDir in suitePath.glob("*"):
        outExpDir = outPath / expDir.name
        outExpDir.mkdir(0o700)
        for resFile in expDir.glob("*_results.json"):
            with open(resFile, 'r') as f:
                resDict = json.load(f)

            if isinstance(resDict, dict):
                shutil.copy(resFile, outExpDir / resFile.name)
            else:
                if suiteType == 'throughput':
                    newDict = updateThroughputRes(resDict)
                elif suiteType == 'mlperf':
                    newDict = updateMlPerfRes(resDict)
                else:
                    raise RuntimeError("I don't know how to convert that yet")

                with open(outExpDir / resFile.name, 'w') as f:
                    json.dump(newDict, f)


def aggregateModels(fullResults, metric):
    models = ['resnet50', 'bert', 'jacobi', 'complexCutlassGemm']
    resDfs = {}
    for model in models:
        modelRes = [res for res in fullResults.values() if model in res['config']['model']]
        if len(modelRes) == 0:
            continue
        maxNReplica = max([d['config']['n_replica'] for d in modelRes])

        fullIndex = list(range(1, maxNReplica+1))
        df = pd.DataFrame(index=fullIndex)

        tvmRes = [res for res in modelRes if res['config']['model_type'] in ['tvm', 'direct']]
        tvmSer = pd.Series([res[metric] for res in tvmRes], index=[res['config']['n_replica'] for res in tvmRes])
        # tvmSer = pd.Series([res['config']['t_total'] for res in tvmRes], index=[res['config']['n_replica'] for res in tvmRes])
        tvmSer = tvmSer.reindex(fullIndex)
        df[baselineName] = tvmSer

        kaasRes = [res for res in modelRes if res['config']['model_type'] == "kaas"]
        kaasSer = pd.Series([res[metric] for res in kaasRes], index=[res['config']['n_replica'] for res in kaasRes])
        # kaasSer = pd.Series([res[metric] for res in kaasRes], index=[res['config']['n_replica'] for res in kaasRes], dtype=np.float64)
        kaasSer = kaasSer.reindex(fullIndex)
        df[kaasName] = kaasSer

        resDfs[model] = df

    for oldName, newName in modelRenames.items():
        if oldName in resDfs:
            resDfs[newName] = resDfs[oldName]
            del resDfs[oldName]

    return resDfs


def cleanAndMergeRuns(runs):
    for run in runs:
        if 'runTime' in run['config']:
            run['config']['t_total'] = run['config']['runTime'] * 1000
        else:
            run['config']['t_total'] = float('nan')

        if 'completion_rate' in run['metrics_warm']:
            run['completion_rate'] = run['metrics_warm']['completion_rate']['mean']
            run['submission_rate'] = run['metrics_warm']['submission_rate']['mean']
        else:
            run['completion_rate'] = run['metrics_warm']['n_completed']['mean']
            run['submission_rate'] = run['metrics_warm']['n_scheduled']['mean']

    merged = {}
    merged['config'] = copy.deepcopy(runs[0]['config'])

    # This will get re-added in the merge loop
    merged['config']['t_total'] = 0

    sRates = []
    cRates = []
    for run in runs:
        merged['config']['t_total'] += run['config']['t_total']
        sRates.append(run['submission_rate'])
        cRates.append(run['completion_rate'])

    merged['submission_rate'] = sum(sRates) / len(sRates)
    merged['completion_rate'] = sum(cRates) / len(cRates)

    merged['latencies'] = np.array(list(itertools.chain.from_iterable([run['metrics_warm']['t_response']['events'] for run in runs])))
    merged['latencies'] *= 1000

    return merged


def loadOneMlPerf(resDirs):
    """Consolidate results from a single mlperf output directory into a pandas dataframe"""
    expRuns = collections.defaultdict(list)
    for resDir in resDirs:
        for resFile in resDir.glob("*_results.json"):
            with open(resFile, 'r') as f:
                expRuns[resFile.name].append(json.load(f))

    resDicts = []
    for runs in expRuns.values():
        resDicts.append(cleanAndMergeRuns(runs))

    aggDict = {}
    # Configs are the same across all replicas
    aggDict['config'] = resDicts[0]['config']
    aggDict['config']['n_replica'] = len(resDicts)

    aggDict['completion_rate'] = 0
    aggDict['submission_rate'] = 0
    for res in resDicts:
        aggDict['completion_rate'] += res['completion_rate']
        aggDict['submission_rate'] += res['submission_rate']

    aggDict['latencies'] = np.array(list(itertools.chain.from_iterable([res['latencies'] for res in resDicts])))

    aggDict['max'] = np.max(aggDict['latencies'])
    aggDict['min'] = np.min(aggDict['latencies'])
    aggDict['mean'] = np.mean(aggDict['latencies'])
    aggDict['p10'] = np.quantile(aggDict['latencies'], 0.10)
    aggDict['p50'] = np.quantile(aggDict['latencies'], 0.50)
    aggDict['p90'] = np.quantile(aggDict['latencies'], 0.90)
    aggDict['p99'] = np.quantile(aggDict['latencies'], 0.99)
    aggDict['std'] = np.std(aggDict['latencies'])
    aggDict['cov'] = aggDict['std'] / aggDict['mean']

    aggDict['n_sample_total'] = len(aggDict['latencies'])
    aggDict['n_mean_sample_per_client'] = aggDict['n_sample_total'] / aggDict['config']['n_replica']

    return aggDict, resDicts


def loadOneThroughput(resPath):
    resDicts = []
    for resFile in resPath.glob("*_results.json"):
        with open(resFile, 'r') as f:
            # resDicts += json.load(f)
            resDicts.append(json.load(f))

    aggDict = {}
    aggDict['config'] = resDicts[0]['config']
    aggDict['config']['n_replica'] = len(resDicts)

    aggDict['throughput'] = sum([d['metrics_warm']['throughput']['mean'] for d in resDicts])

    # Standard deviation between replicas
    aggDict['std'] = np.std(np.array([d['metrics_warm']['throughput']['mean'] for d in resDicts]))

    return aggDict, resDicts


def getRunDirs(resPath, expNames=None):
    expDirs = {}
    for runDir in resPath.glob("*"):
        for resDir in runDir.glob("*"):
            if expNames is None or resDir.name in expNames:
                if resDir.name not in expDirs:
                    expDirs[resDir.name] = []

                expDirs[resDir.name].append(resDir)

    return expDirs


def loadAllThroughput(resPath):
    fullResults = {}
    for resDir in resPath.glob("*"):
        aggRes, _ = loadOneThroughput(resDir)
        fullResults[resDir.name] = aggRes

    return aggregateModels(fullResults, 'throughput')


def loadAllMlPerf(resPath, metric='p90', expNames=None):
    expDirs = getRunDirs(resPath, expNames=expNames)

    fullResults = {}
    for name, dirs in expDirs.items():
        aggRes, _ = loadOneMlPerf(dirs)
        fullResults[name] = aggRes

    return fullResults, aggregateModels(fullResults, metric)


def minMaxThroughput(thrReport):
    minmax = {}
    for name, df in thrReport.items():
        minmax[name] = list(df.min(axis=1, skipna=False))

    return minmax


def getMaxThroughputs(thrReport):
    maxThr = {}
    for name, df in thrReport.items():
        maxThr[name] = {}
        maxThr[name][baselineName] = list(df.Actor)
        maxThr[name][kaasName] = list(df.KaaS)

    return maxThr


def loadOneNShot(resPath):
    with open(resPath, 'r') as f:
        allRes = json.load(f)

    for res in allRes:
        res['metrics'] = {k: v['mean'] for k, v in res['metrics'].items()}
    pprint(allRes[0]['config'])


def loadMicroNative(builtinMetrics, nvMetrics):
    metrics = {}

    kernelMetrics = nvMetrics.reset_index()
    nameCond = kernelMetrics['Name'].apply(lambda x: x[0] != '[')
    typeCond = kernelMetrics['Type'] == "GPU activities"
    kernelMetrics = kernelMetrics[nameCond & typeCond]

    metrics['t_kernel'] = kernelMetrics['Time'].sum()

    nvTimes = nvMetrics['Time']
    metrics['t_cudaMM'] = nvTimes.get('cuMemAlloc', 0.0)
    metrics['t_cudaMM'] += nvTimes.get('cudaMalloc', 0.0)
    metrics['t_cudaMM'] += nvTimes.get('cuMemsetD8', 0.0)

    metrics['t_kernel_init'] = nvTimes.get('cuModuleLoad', 0.0)
    metrics['t_kernel_init'] += nvTimes.get('cuModuleLoadData', 0.0)
    metrics['t_kernel_init'] += nvTimes.get('cudaSetDevice', 0.0)
    metrics['t_kernel_init'] += nvTimes.get('cuDeviceTotalMem', 0.0)

    metrics['t_cuda_copy'] = nvTimes.get('cuMemcpyDtoH', 0.0)
    metrics['t_cuda_copy'] += nvTimes.get('cuMemcpyHtoD', 0.0)
    metrics['t_cuda_copy'] += nvTimes.get('cudaMemcpy', 0.0)

    metrics['t_data_layer'] = builtinMetrics['test']['t_loadInput']['mean']
    metrics['t_data_layer'] += builtinMetrics['test']['t_writeOutput']['mean']

    metrics['t_other'] = builtinMetrics['t_run']['mean'] - sum(metrics.values())
    metrics['t_e2e'] = builtinMetrics['t_run']['mean']

    return pd.Series(metrics)


def loadMicroKaas(raw):
    kaasRaw = raw['test']['kaas']

    metrics = {}
    metrics['t_kernel'] = kaasRaw['t_invoke']['mean']
    metrics['t_cudaMM'] = kaasRaw['t_cudaMM']['mean']
    metrics['t_kernel_init'] = kaasRaw['t_kernelLoad']['mean']

    metrics['t_cuda_copy'] = kaasRaw['t_dtoh']['mean']
    metrics['t_cuda_copy'] += kaasRaw['t_htod']['mean']

    metrics['t_data_layer'] = kaasRaw['t_hostDLoad']['mean']
    metrics['t_data_layer'] += kaasRaw['t_hostDWriteBack']['mean']

    metrics['t_other'] = raw['t_run']['mean'] - sum(metrics.values())
    metrics['t_e2e'] = raw['t_run']['mean']

    return pd.Series(metrics)


def loadNvProf(resPath):
    with open(resPath, 'r') as f:
        dirtyLines = f.readlines()

    # NVProf sucks and produces invalid CSVs that are so bad we can't clean
    # them with pandas' builtin stuff. Gotta manually strip out the garbage.
    headerIdx = None
    for idx, line in enumerate(dirtyLines):
        if line[0:6] != '"Type"':
            continue
        else:
            headerIdx = idx

    cleanLines = []
    cleanLines.append(dirtyLines[headerIdx])
    types = dirtyLines[headerIdx + 1].split(',')
    cleanLines += dirtyLines[headerIdx + 2:]

    raw = io.StringIO('\n'.join(cleanLines))

    df = pd.read_csv(raw).set_index('Name')

    # us -> ms
    for i, t in enumerate(types):
        if t not in ['us', 'ms', '%', '', '\n']:
            print("Unrecognized type: ", repr(t))

        if t == 'us':
            df.iloc[:, i] /= 1000

    return df


def loadMicroSuiteKaas(resDir):
    resDir = resDir / 'kaas'
    coldAgg = pd.DataFrame()
    warmAgg = pd.DataFrame()
    for resPath in resDir.glob("*.json"):
        with open(resPath, 'r') as f:
            kaasNative = json.load(f)

        kaasCold = loadMicroKaas(kaasNative['metrics_cold'])
        kaasWarm = loadMicroKaas(kaasNative['metrics_warm'])

        coldAgg = pd.concat((coldAgg, kaasCold), ignore_index=True)
        warmAgg = pd.concat((warmAgg, kaasWarm), ignore_index=True)

    meanDf = pd.DataFrame.from_dict({"kaasWarm": warmAgg.mean(), "kaasCold": coldAgg.mean()})
    stdDf = pd.DataFrame.from_dict({"kaasWarm": warmAgg.std(), "kaasCold": coldAgg.std()})

    return (meanDf, stdDf)


def loadMicroSuiteNative(resDir):
    coldAgg = pd.DataFrame()
    warmAgg = pd.DataFrame()

    nvColds = []
    for resPath in (resDir / 'actNvCold').glob("*.csv"):
        # nvColds.append(loadNvProf(resPath)['Time'])
        nvColds.append(loadNvProf(resPath))

    nvWarms = []
    for resPath in (resDir / 'actNvWarm').glob("*.csv"):
        # nvWarms.append(loadNvProf(resPath)['Time'])
        nvWarms.append(loadNvProf(resPath))

    builtinColds = []
    builtinWarms = []
    for resPath in (resDir / "actPipe").glob("*.json"):
        with open(resPath, 'r') as f:
            actPipeNative = json.load(f)

        builtinColds.append(actPipeNative['metrics_cold'])
        builtinWarms.append(actPipeNative['metrics_warm'])

    for nv, builtin in zip(nvColds, builtinColds):
        coldAgg = pd.concat((coldAgg, loadMicroNative(builtin, nv)), ignore_index=True)

    for nv, builtin in zip(nvWarms, builtinWarms):
        warmAgg = pd.concat((warmAgg, loadMicroNative(builtin, nv)), ignore_index=True)

    meanDf = pd.DataFrame.from_dict({"actWarm": warmAgg.mean(), "actCold": coldAgg.mean()})
    stdDf = pd.DataFrame.from_dict({"actWarm": warmAgg.std(), "actCold": coldAgg.std()})

    return (meanDf, stdDf)


def loadMicroSuite(resDir):
    kaasMeans, kaasStds = loadMicroSuiteKaas(resDir)
    nativeMeans, nativeStds = loadMicroSuiteNative(resDir)

    means = pd.concat([kaasMeans, nativeMeans], axis=1)
    stds = pd.concat([kaasStds, nativeStds], axis=1)

    return (means, stds)


if __name__ == "__main__":
    resPath = pathlib.Path(sys.argv[1])

    # print(loadNvProf(resPath / 'actNvWarm' / '0_results.csv'))

    means, stds = loadMicroSuite(resPath)
    print("Means:")
    print(means)
    print("STDs:")
    print(stds)

    # print(loadMicro(resPath))
    # loadOneNShot(resPath)
    # model = 'resnet50'

    # print(getMaxThroughputs(loadAllThroughput(resPath)))
    # print(loadAllThroughput(resPath)[model])
    # print(loadAllMlPerf(resPath, metric='n_sample_total')['cGEMM'])

    # dirs = getRunDirs(resPath, expNames=['resnet50_tvm_5'])
    # res, _ = loadOneMlPerf(dirs['resnet50_tvm_5'])
    # res, _ = loadOneMlPerf([resPath])
<<<<<<< HEAD
    # print(res['p90'])
    # print(res['submission_rate'])
    # print(res['mean'])
=======
>>>>>>> ae265b14

    # print(loadAllThroughput(resPath))
    full, agg = loadAllMlPerf(resPath, metric="p50")
    print(agg['resnet50'])
    # # updateFormat(resPath, pathlib.Path(sys.argv[2]), suiteType='throughput')
    # updateFormat(resPath, pathlib.Path(sys.argv[2]), suiteType='mlperf')<|MERGE_RESOLUTION|>--- conflicted
+++ resolved
@@ -433,12 +433,6 @@
     # dirs = getRunDirs(resPath, expNames=['resnet50_tvm_5'])
     # res, _ = loadOneMlPerf(dirs['resnet50_tvm_5'])
     # res, _ = loadOneMlPerf([resPath])
-<<<<<<< HEAD
-    # print(res['p90'])
-    # print(res['submission_rate'])
-    # print(res['mean'])
-=======
->>>>>>> ae265b14
 
     # print(loadAllThroughput(resPath))
     full, agg = loadAllMlPerf(resPath, metric="p50")
